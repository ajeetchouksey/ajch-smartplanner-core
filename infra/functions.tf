--- conflicted
+++ resolved
@@ -54,36 +54,6 @@
     elastic_instance_minimum = 0
     use_32_bit_worker        = false
   }
-<<<<<<< HEAD
-  
-    # Environment variables
-    app_settings = {
-      "FUNCTIONS_WORKER_RUNTIME"     = "node"
-      "WEBSITE_NODE_DEFAULT_VERSION" = "~18"
-      "AzureWebJobsDisableHomepage"  = "true"
-      "FUNCTIONS_EXTENSION_VERSION"  = "~4"
-
-      # Application Insights configuration
-      "APPINSIGHTS_INSTRUMENTATIONKEY"        = var.enable_monitoring ? azurerm_application_insights.main[0].instrumentation_key : ""
-      "APPLICATIONINSIGHTS_CONNECTION_STRING" = var.enable_monitoring ? azurerm_application_insights.main[0].connection_string : ""
-      "ApplicationInsightsAgent_EXTENSION_VERSION" = "~3"
-      "XDT_MicrosoftApplicationInsights_Mode"      = var.enable_monitoring ? "Recommended" : "Off"
-      "APPINSIGHTS_PROFILERFEATURE_VERSION"       = var.enable_monitoring ? "1.0.0" : "disabled"
-      "APPINSIGHTS_SNAPSHOTFEATURE_VERSION"       = var.enable_monitoring ? "1.0.0" : "disabled"
-      "DiagnosticServices_EXTENSION_VERSION"      = var.enable_monitoring ? "~3" : "disabled"
-      "InstrumentationEngine_EXTENSION_VERSION"   = var.enable_monitoring ? "disabled" : "disabled"  # Disabled for cost optimization
-
-      # Application configuration
-      "ENVIRONMENT"                  = var.environment
-      "APP_NAME"                    = "SmartPlanner"
-      "LOG_LEVEL"                   = var.environment == "prod" ? "warn" : "debug"
-
-      # Database configuration
-    "COSMOS_DB_ENDPOINT"          = azurerm_cosmosdb_account.main.endpoint
-    "COSMOS_DB_KEY"               = "@Microsoft.KeyVault(VaultName=${azurerm_key_vault.main.name};SecretName=cosmos-db-key)"
-    "COSMOS_DB_DATABASE_NAME"     = azurerm_cosmosdb_sql_database.main.name
-    
-=======
 
   # Environment variables
   app_settings = {
@@ -103,14 +73,12 @@
     "InstrumentationEngine_EXTENSION_VERSION"    = var.enable_monitoring ? "disabled" : "disabled" # Disabled for cost optimization
 
     # Application configuration
-    "ENVIRONMENT"             = var.environment
-    "APP_NAME"                = "SmartPlanner"
-    "LOG_LEVEL"               = var.environment == "prod" ? "warn" : "debug" # Database configuration
-    "COSMOS_DB_ENDPOINT"      = azurerm_cosmosdb_account.main.endpoint
-    "COSMOS_DB_KEY"           = "@Microsoft.KeyVault(VaultName=${azurerm_key_vault.main.name};SecretName=cosmos-db-key)"
-    "COSMOS_DB_DATABASE_NAME" = azurerm_cosmosdb_sql_database.main.name
-
->>>>>>> 1edc4bcd
+  "ENVIRONMENT"             = var.environment
+  "APP_NAME"                = "SmartPlanner"
+  "LOG_LEVEL"               = var.environment == "prod" ? "warn" : "debug"
+  "COSMOS_DB_ENDPOINT"      = azurerm_cosmosdb_account.main.endpoint
+  "COSMOS_DB_KEY"           = "@Microsoft.KeyVault(VaultName=${azurerm_key_vault.main.name};SecretName=cosmos-db-key)"
+  "COSMOS_DB_DATABASE_NAME" = azurerm_cosmosdb_sql_database.main.name
     # Storage configuration
     "STORAGE_ACCOUNT_NAME" = azurerm_storage_account.files.name
     "STORAGE_ACCOUNT_KEY"  = "@Microsoft.KeyVault(VaultName=${azurerm_key_vault.main.name};SecretName=storage-account-key)"
